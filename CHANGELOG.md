--- conflicted
+++ resolved
@@ -11,12 +11,9 @@
   externally.
 - Dependency injection support for hook callbacks.
 - `voice` property to Context and Client.
-<<<<<<< HEAD
 - `Component.detect_commands` for auto-loading commands from the current scope.
-=======
 - `delete_after` option to context response methods.
 - `expires_at` property to SlashContext.
->>>>>>> 254bc39c
 
 ### Changed
 - `Hooks` can now contain multiple callbacks per hook type.
