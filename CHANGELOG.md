# Changelog
All notable changes to this project will be documented in this file.

The format is based on [Keep a Changelog](https://keepachangelog.com/en/1.0.0/),
and this project adheres to [Semantic Versioning](https://semver.org/spec/v2.0.0.html).

## [Unreleased]
### Added
- `Client.iter_commands`, `Client.iter_message_commands` and `Client.iter_slash_commands`.
- Ephemeral default is now applicable at a client and component level with it defaulting to `None` on
  components, this will propagate down from the client to the command being executed with each level
  having the option to override its state or leave it as is.

### Changed
- SlashCommand's ephemeral default now defaults to `None` indicating that the parent entity's state should
  be used.

<<<<<<< HEAD
### Deprecated
- Passing Iterable[tuple[str, value]] as choices to the slash command options has been deprecated
  in favour of Mapping[str, value].
=======
### Fixed
- `MessageContext` not being passed to the prefix getter as the only positional argument.
>>>>>>> 9e962343

### Removed
- `tanjun.abc.ExecutableCommand.execute` and `check_context` as this doesn't work typing wise.
  This doesn't effect the implementations nor full command types.

## [2.1.1a1] - 2021-10-09
### Added
- `ShlexParser.add_option` and `add_argument` methods which mirror the behaviour of `with_option` and `with_argument`
- Fluent interface coverage has been increased to now include remove methods and parsing interfaces.
- Support for specifying which channel types you want with slash channel type options.
- `custom_ids` argument to both `Client.declare_global_commands`, `Client.__init__` and
  `Client.declare_slash_commands` to allow specifying the IDs of commands which are being updated.
- `Client.remove_component_by_name` and `get_component_by_name`.
- `Client.unload_modules` and `Client.reload_modules` to unload and reload from modules which also declare
  a unloader.
- `tanjun.as_unloader` decorator to enable declaring unloaders for modules.
- Let a Sequence of guild ids/objects be passed for `Client.__init__`'s declare_global_commands parameter
  (although custom_ids isn't supported in this instance).
- Client now enforces that all registered component names are unique within the client.

### Changed
- Bumped minimum hikari version to 2.0.0.dev103.
- The default parser error handler is now set as Client.hooks (not Client.message_hooks) meaning that it
  runs for all commands not just message commands.
- Replace `conversion.ColorConverter` and `conversion.SnowflakeConverter` with `to_snowflake` and `to_color`
  pure function implementations.
- `Client.load_modules` now errors if no loader descriptor is found.

### Deprecated
- Calling set_tracked_command with a command ID.
- Passing command_id to `SlashCommand.__init__`, `SlashCommandGroup.__init__`, `as_slash_command` and
  `as_slash_command_group`.
- Renamed `set_global_commands` (both the Client method and init parameter) to declare_global_commands.

### Removed
- `add_converter` and `remove_converter` from Parameter.
- the `BaseConverter` classes are no-longer included in `conversion.__all__` meaning that they are no-longer
  documented.

## [2.1.0a1] - 2021-10-02
### Added
- Adding an option to SlashCommand will now raise if the name is invalid (doesn't match the names regex).
- Validation to slash command classes.
- Special case type injector handling for the client itself.

### Changed
- Breaking: `Client.set_type_dependency` now takes a literal value rather than a callback.
- `Client.declare_slash_commands` and `Client.set_global_commands` now check if the target resource's commands
  match the commands to be declared before actually declaring them unless `force` is set to `True`. This
  helps avoid issues with ratelimiting.
- Client level special cased type injectors are now handled as normal type injectors which are just implicitly
  set from the start.
- `Client.load_modules` now respects `__all__` if present.

### Fixed
- Small change to help MyPy better understand protocol behaviour.
- `SlashContext.mark_not_found` and `cancel_defer` are actually called if the command was not found in the REST flow.

### Removed
- `Client.add_type_dependency` and `Client.add_callback_override`
- Special case type dependency methods have been removed/hidden.
- `pass_as_kwarg` option from slash command artificial member options as the always member constraint cannot
  be present without pass_as_kwarg behaviour.

## [2.0.1a1.post1] - 2021-09-26
### Fixed
- Trailing `:` on a type: ignore comment which broke MyPy compatibility.

## [2.0.1a1] - 2021-09-25
### Added
- Default client level message parser error handling hook.
- Component arguments to the relevant context create message methods.

### Changed
- Bumped minimum Hikari version to 2.0.0.dev102.
- Consistently raise ValueError instead of LookupErrors in places where a value is being removed.
- `Context.fetch_channel` and `Context.get_channel` now return TextableChannel and TextableGuildChannel
  respectively.

### Fixed
- Actually call `Command.bind_client` and bind_component in the component add command methods and
  specifically `SlashCommand.bind_client` in `Component.bind_client`.
- Return the command object from `Component.with_command methods`.
- Automatic deferral is now also cancelled in `SlashContext.create_initial_response`.
- `SlashContext.edit_last_response` can now be used to edit a deferred response.
- Small typing fixes made while setting pyright to strict.

### Removed
- suppress_exceptions from `Client.dispatch_client_callback` cause it was poorly implemented and didn't make sense.

## [2.0.0a4] - 2021-09-17
### Added
- `expire_after` argument to `tanjun.injecting.cached_callback`.
- snowflake "search" functions and from_datetime to conversion.
- the snowflake "parse" methods are now exported by conversion.
- `BaseConverter.requires_cache` and `cache_components` properties + check_client method to allow for
  warning if a converter might not run as expected under the provided client (e.g. intent or state issues).

### Changed
- renamed "conversion.parse_datetime" to "conversion.to_datetime".
- `Client.__init__` now allows `hikari.SnowflakeishOr[hikari.PartialGuild] | None` for set_global_commands.

### Removed
- BaseConverter.bind_client, bind_component, get_from_type, implementations, cache_bound, is_inheritable
  and types methods/properties as these were part of an old system which assumed these would be inferred
  from types which is no longer the case.

### Fixed
- A failed startup set global commands call will no longer lead to it retrying on the next startup.
- Component level check errors not being caught when executing interactions.
- The internal state for whether a SlashContext has had it's initial response made or not not being set by
  SlashContext.mark_not_found.
- Client.on_interaction_create_request not awaiting the client level checks.

## [2.0.0a3.post1] - 2021-09-11
### Changed
- Client.add_listener is now fluent.

### Fixed
- Bug around registering wrapped listeners where Hikari doesn't allow async callable objects to be registered.

## [2.0.0a3] - 2021-09-10
### Added
- Add `always_float` keyword argument to with_float_slash_option.
- SlashContext.options mapping plus a resolvable option type to allow for more easily getting slash command
  options without relying on passed keyword arguments.
- Automatic type injector special casing for components and commands within a command context.
- Split up tanjun.commands.SlashCommand.add_option into specific methods.
- Add `pass_as_kwarg` keyword argument to with slash option decorators with True default.

### Changed
- Renamed `Client.__init__` "shard" arg to "shards".
- Annotate implimation functions/properties which return collections as returning `collections.abc.Collection`
  instead of their implemation specific subclass of Collcetion.
- Standard checks now have the same defaults as their with_* counterparts.

### Fixed
- Bug around checks not being respected if they returned False.
- Client level check errors not being caught during execution.
- Don't erroneously dispatch message command not found callbacks when a component's execution returns true
- Don't fall back to normal command search in "strict" components and message command groups.
- Edit the command if command_id is passed to declare_slash_command instead of creating a new command.
- Missing call to checks in interaction request handler logic.

### Removed
- Client.check_message_context and Component.check_message_context.
- tanjun.commands.SlashCommand.add_option.

## [2.0.0a2] - 2021-09-07
### Added
- Float slash command option type.
- Component add and remove client callbacks.
- Event listeners are now loaded into Client by Components and support dependency injection.
- Add/with and remove listener methods had to be added to the Client to support this.
- Exported the parsing, commands and utilities modules on a top level (thus also adding them to the generated docs).
- Allow for overriding the standard client's context builders.
- Add default_permission argument to slash command types.
- Dependency injection support to client callbacks.
- Injection type special casing is more granular on a context to context basis now rather than top level hardcoded.
- Injection.Descriptor, TypeDescriptor and CallbackDescriptor replaced the Getter and InjectableValue classes.

### Changed
- Component.listeners and Client.listeners now return Mapping[type[Event], Collection[Callback]].
- Dependency injection on a lower level has been restructured to remove any reliance on tanjun.abc.Context.
  This means introducing an abstract injection context and implementing it with the standard context and a more
  basic impl.
- More strictly use properties instead of public instance variables in injection implementation.
- Dependency injection now caches the results of callbacks within the scope of an execution context.
- Renamed the InjectedValue classes to InjectedCallbacks.
- Return CallbackDescriptors from InjectionClient.get_type_dependency and get_callback_override instead of
  pure callbacks.
- Use Optional instead of UndefinedOr in injecting module where possible (e.g. the Injected callback and type fields).
- Process injected callbacks when they're first handled (passed to CallbackDescriptor) than when they're first called
  This lowers the amount of external caching needed.

### Deprecated
- InjectionClient/Client .add_type_dependency and add_callback_override have been deprecated in favour of
  set_type_dependency and set_callback_override and are scheduled to be removed a month after v2.0.0a2 is released.

### Removed
- injecting.Getter and injecting.InjectableValue.
- set_injector methods as the injection client is now passed around as part of a context.
- injection.resolve_getters (this logic is now on the descriptors).

### Fixed
- Now handle when Discord doesn't include boolean options in interaction payloads because they were passed as `False`
  and weight reduction bro.
- Doc typo and export fixes.
- Fix handling of ctx.content and ctx.triggering_nameand in MessageCommandGroup to account for doubly nested command groups.
- Fix double-calling command group checks instead of calling the command group checks then the sub-command's check.

## [2.0.0a1] - 2021-08-30
### Added
- For a TLDR of how Tanjun's interface looks after these changes see the examples
  https://github.com/FasterSpeeding/Tanjun/blob/v2.0.0a1/examples/
- Full slash command functionality, this includes new decorators for setting slash command specific options and slash
  command + command group declaration and execution. Some examples of this may be found at
  https://github.com/FasterSpeeding/Tanjun/blob/v2.0.0a1/examples/slash_component.py
- Dependency injection, this feature is in it's early days and under documented but is still partially documented by
  the examples at https://github.com/FasterSpeeding/Tanjun/blob/v2.0.0a1/examples/ . For now this only covers command
  callback, check (on both commands and components) and converter execution plus calls to the prefix getter functions
  (since it's limited to calls which take a Context for the initial implementation).
- Increased test and documentation coverage.
- Add the ability to set a custom prefix getter function.
- Switched over to pdoc from pdoc3 for doc generation.
- Added more extensive examples .
- Add rest fallbacks to the standard converters where possible.
- Fix some bugs with the standard checks.
- Introduce a flag for setting which message commands the standard client should accept for execution.
- Add client callback functions to allow for better integration between hikari's RESTBot and GatewayBot plus collecting
  runtime metadata.
- Added proxy methods and properties to the Context abcs to allow for calls when using the base Context abc.
- Add state tracking to Context to allow for similar functionality between the slash and message command flows when it
  comes to dealing with responses (e.g. initial and last response logic).
- Introduced a proper nox framework for running checks and CI tasks.
- Switched over to just importing the top level `hikari` module when possible to simplify imports.
- Replaced MYPY with pyright as the standard type checker.
- Switch over to relative imports.
- Switched away from setuptools to pep 621 with flit for defining the library and it's metadata (including
  requirements).
- Moved the project metadata duner properties direcltly to `tanjun` (from `tanjun.about.py`).

### Changed
- Dropped support for python 3.8 in-order to switch over to using collection.abc generic classes due to this being more
  forward compatible.
- Move away from enforcing subclassing behaviour in-favour of builder objects ~~you can still use subclassing behaviour
  in places but don't tell anybody I told you that~~.
- Consistency fix by ensuring functions are always called "callback".
- Add `error_message` and `half_execution` arguments to the standard checks to allow commands to more granularly define
  the behaviour for when they fail plus default them to having them send an error message when they fail if they were
  added to a command through a decorator call as this works better with the slash command flow and is better UX (a
  response explaining why it didn't work is better than no response).
- Renamed `tanjun.traits` to `tanjun.abc`.
- Replaced strategy of inferring other hikari client traits from the first arg parsed to `Client.__init__` with having
  the init explicitly take in each trait it needs as a separate argument while having shortcut `from_gateway_bot` and
  `from_rest_bot` classmethods for building the standard client from hikari's "bot" traits.
- Only default to setting `set_human_only(True)` in `Client.from_gateway_bot`.
- API overhall around commands and context, this involved making a lot of classes and type hints generic to allow
  for the slash context and message context to be interchaingable under the right circumstances.
- Made the callback signatures more generic for commands and converters to allow for implementations to introduce
  features like dependency injection.

### Removed
- Removed a lot of impl specific setting and with methods from the abstract interfaces to avoid

[Unreleased]: https://github.com/FasterSpeeding/Tanjun/compare/v2.1.1a1...HEAD
[2.1.1a1]: https://github.com/FasterSpeeding/Tanjun/compare/v2.1.0a1...v2.1.1a1
[2.1.0a1]: https://github.com/FasterSpeeding/Tanjun/compare/v2.0.1a1...v2.1.0a1
[2.0.1a1]: https://github.com/FasterSpeeding/Tanjun/compare/v2.0.0a4...v2.0.1a1
[2.0.0a4]: https://github.com/FasterSpeeding/Tanjun/compare/v2.0.0a3...v2.0.0a4
[2.0.0a3]: https://github.com/FasterSpeeding/Tanjun/compare/v2.0.0a2...v2.0.0a3
[2.0.0a2]: https://github.com/FasterSpeeding/Tanjun/compare/v2.0.0a1...v2.0.0a2
[2.0.0a1]: https://github.com/FasterSpeeding/Tanjun/compare/1.0.1a5...v2.0.0a1<|MERGE_RESOLUTION|>--- conflicted
+++ resolved
@@ -15,14 +15,12 @@
 - SlashCommand's ephemeral default now defaults to `None` indicating that the parent entity's state should
   be used.
 
-<<<<<<< HEAD
 ### Deprecated
 - Passing Iterable[tuple[str, value]] as choices to the slash command options has been deprecated
   in favour of Mapping[str, value].
-=======
+
 ### Fixed
 - `MessageContext` not being passed to the prefix getter as the only positional argument.
->>>>>>> 9e962343
 
 ### Removed
 - `tanjun.abc.ExecutableCommand.execute` and `check_context` as this doesn't work typing wise.
